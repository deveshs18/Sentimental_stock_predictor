--- conflicted
+++ resolved
@@ -18,7 +18,7 @@
         """Fetch market indicators for sentiment analysis."""
         end_date = datetime.now()
         start_date = end_date - timedelta(days=days_back)
-<<<<<<< HEAD
+
         logger.debug(f"MarketSentiment: Fetching market data from {start_date.strftime('%Y-%m-%d')} to {end_date.strftime('%Y-%m-%d')}")
         
         try:
@@ -46,122 +46,24 @@
                 return None
             if len(sp500) < 1:
                 logger.error(f"MarketSentiment: Not enough data points for S&P500 after download and dropna. Points: {len(sp500)}")
-=======
-        logger.debug(f"Fetching market data from {start_date.strftime('%Y-%m-%d')} to {end_date.strftime('%Y-%m-%d')}")
-        
-        try:
-<<<<<<< feature/enhanced-stock-prediction-v2
-            vix_data = yf.download(self.vix_symbol, start=start_date, end=end_date, progress=False)
-            if vix_data.empty or 'Close' not in vix_data.columns:
-                logger.error(f"VIX data is empty or 'Close' column missing. Columns: {vix_data.columns if not vix_data.empty else 'N/A (empty df)'}")
-                return None
-            vix = vix_data['Close'].dropna()
-            
-            sp500_data = yf.download(self.sp500_symbol, start=start_date, end=end_date, progress=False)
-            if sp500_data.empty or 'Close' not in sp500_data.columns:
-                logger.error(f"S&P 500 data is empty or 'Close' column missing. Columns: {sp500_data.columns if not sp500_data.empty else 'N/A (empty df)'}")
-                return None
-            sp500 = sp500_data['Close'].dropna()
 
-            if vix.empty:
-                logger.error("VIX data is empty after selecting 'Close' column and dropping NaNs.")
-                return None
-            if sp500.empty:
-                logger.error("S&P 500 data is empty after selecting 'Close' column and dropping NaNs.")
-                return None
-=======
-            # Get VIX (Volatility Index)
-            # Changed 'Adj Close' to 'Close' as it's more reliable for indices
-            vix_data = yf.download(self.vix_symbol, start=start_date, end=end_date)
-            if 'Close' not in vix_data.columns:
-                logger.error(f"Could not find 'Close' column in VIX data. Columns: {vix_data.columns}")
-                return None
-            vix = vix_data['Close']
-
-            # Get S&P 500
-            # Changed 'Adj Close' to 'Close'
-            sp500_data = yf.download(self.sp500_symbol, start=start_date, end=end_date)
-            if 'Close' not in sp500_data.columns:
-                logger.error(f"Could not find 'Close' column in S&P 500 data. Columns: {sp500_data.columns}")
-                return None
-            sp500 = sp500_data['Close']
-
-            if vix.empty or sp500.empty:
-                logger.error("VIX or S&P 500 data is empty after download and selecting 'Close' column.")
-                return None
-
-            # Ensure there's enough data for calculations
-            if len(vix) < 1 or len(sp500) < 1:
-                logger.error(f"Not enough data points after download. VIX points: {len(vix)}, S&P500 points: {len(sp500)}")
-                return None
-
-            vix_current = vix.iloc[-1] if not vix.empty else np.nan
-            vix_mean = vix.mean()
-            vix_std = vix.std()
-
-            sp500_current = sp500.iloc[-1] if not sp500.empty else np.nan
-            sp500_initial = sp500.iloc[0] if not sp500.empty else np.nan
-
-            # Ensure scalar values for the conditional check to avoid "ValueError: The truth value of a Series is ambiguous"
-            # by attempting to extract scalar if it's a single-item array/Series via .item()
-            # This is a defensive measure in case iloc[-1] or iloc[0] didn't fully scalarize.
-            
-            vix_current_scalar = vix_current.item() if hasattr(vix_current, 'item') and callable(getattr(vix_current, 'item', None)) and np.size(vix_current) == 1 else vix_current
-            sp500_current_scalar = sp500_current.item() if hasattr(sp500_current, 'item') and callable(getattr(sp500_current, 'item', None)) and np.size(sp500_current) == 1 else sp500_current
-            sp500_initial_scalar = sp500_initial.item() if hasattr(sp500_initial, 'item') and callable(getattr(sp500_initial, 'item', None)) and np.size(sp500_initial) == 1 else sp500_initial
-
-            is_vix_na = pd.isna(vix_current_scalar)
-            is_sp500_current_na = pd.isna(sp500_current_scalar)
-            is_sp500_initial_na = pd.isna(sp500_initial_scalar)
-            # Ensure sp500_initial_scalar is not NaN before comparing to 0
-            is_sp500_initial_zero = False
-            if not is_sp500_initial_na:
-                is_sp500_initial_zero = (sp500_initial_scalar == 0)
-
-            if is_vix_na or is_sp500_current_na or is_sp500_initial_na or is_sp500_initial_zero:
-                logger.error(f"Critical VIX/SP500 values are NaN or S&P initial is zero after download. VIX current: {vix_current_scalar}, SP500 current: {sp500_current_scalar}, SP500 initial: {sp500_initial_scalar}")
-                return None
-
-            # Calculate daily returns and moving averages
-            sp500_returns = sp500.pct_change().dropna()
-            # vix_returns = vix.pct_change().dropna() # vix_returns not used in current return dict
-
-            sp500_volatility_annualized = sp500_returns.std() * np.sqrt(252) if not sp500_returns.empty else np.nan
->>>>>>> main
-            
-            # These checks are critical before iloc access
-            if len(vix) < 1:
-                logger.error(f"Not enough data points for VIX after download and dropna. Points: {len(vix)}")
-                return None
-            if len(sp500) < 1:
-                logger.error(f"Not enough data points for S&P500 after download and dropna. Points: {len(sp500)}")
->>>>>>> 5f37e59b
                 return None
 
             vix_current_scalar = vix.iloc[-1]
             vix_mean_val = vix.mean()
-<<<<<<< HEAD
+
             vix_std_val = vix.std(ddof=0)
-=======
-            vix_std_val = vix.std(ddof=0) # Use population standard deviation for consistency if sample is small
->>>>>>> 5f37e59b
+
 
             sp500_current_scalar = sp500.iloc[-1]
             sp500_initial_scalar = sp500.iloc[0]
             
-<<<<<<< HEAD
+
             if pd.isna(vix_current_scalar) or pd.isna(vix_mean_val) or pd.isna(vix_std_val) or \
                pd.isna(sp500_current_scalar) or pd.isna(sp500_initial_scalar) or \
                (not pd.isna(sp500_initial_scalar) and sp500_initial_scalar == 0):
                 logger.error(f"MarketSentiment: Critical VIX/SP500 scalar values are NaN or S&P initial is zero. "
-=======
-<<<<<<< feature/enhanced-stock-prediction-v2
-            # Check for NaNs after iloc, which can happen if series became all NaN and then iloc was on empty after dropna
-            if pd.isna(vix_current_scalar) or pd.isna(vix_mean_val) or pd.isna(vix_std_val) or \
-               pd.isna(sp500_current_scalar) or pd.isna(sp500_initial_scalar) or \
-               (not pd.isna(sp500_initial_scalar) and sp500_initial_scalar == 0): # Check for zero only if not NaN
-                logger.error(f"Critical VIX/SP500 scalar values are NaN or S&P initial is zero. "
->>>>>>> 5f37e59b
+
                              f"VIX current: {vix_current_scalar}, VIX mean: {vix_mean_val}, VIX std: {vix_std_val}, "
                              f"SP500 current: {sp500_current_scalar}, SP500 initial: {sp500_initial_scalar}")
                 return None
@@ -175,7 +77,7 @@
                 'vix_30d_std': vix_std_val,
                 'sp500_30d_return': (sp500_current_scalar / sp500_initial_scalar - 1) * 100,
                 'sp500_volatility': sp500_volatility_annualized,
-<<<<<<< HEAD
+
                 'market_sentiment': 0.0 # Default, to be overwritten if calculation succeeds
             }
 
@@ -190,41 +92,15 @@
             
         except Exception as e:
             logger.error(f"MarketSentiment: Error processing market data in get_market_indicators: {e}", exc_info=True)
-=======
-            }
 
-            if len(vix) >= 2 and len(sp500) >= 20: # Min lengths for meaningful calculation in _calculate_market_sentiment
-                 market_data_dict['market_sentiment'] = self._calculate_market_sentiment(vix, sp500)
-            else:
-                logger.warning(f"Not enough data for full market sentiment calculation (VIX len: {len(vix)}, S&P500 len: {len(sp500)}). Setting market_sentiment to neutral (0.0).")
-                market_data_dict['market_sentiment'] = 0.0
-=======
-            market_data_dict = {
-                'vix_current': vix_current,
-                'vix_30d_avg': vix_mean,
-                'vix_30d_std': vix_std,
-                'sp500_30d_return': (sp500_current / sp500_initial - 1) * 100,
-                'sp500_volatility': sp500_volatility_annualized,
-            }
-            # Calculate market sentiment only if essential data is present
-            # _calculate_market_sentiment itself needs at least 20 data points for sp500 for sp500_medium
-            if len(vix) >= 1 and len(sp500) >= 20: # Adjusted minimum length for _calculate_market_sentiment
-                 market_data_dict['market_sentiment'] = self._calculate_market_sentiment(vix, sp500)
-            else:
-                logger.warning(f"Not enough data for full market sentiment calculation (VIX len: {len(vix)}, S&P500 len: {len(sp500)}). Setting market_sentiment to neutral (0).")
-                market_data_dict['market_sentiment'] = 0.0 # Default to neutral if not enough data
->>>>>>> main
 
             logger.info(f"Successfully fetched and processed market indicators: {market_data_dict}")
             return market_data_dict
             
         except Exception as e:
-<<<<<<< feature/enhanced-stock-prediction-v2
+
             logger.error(f"Error processing market data in get_market_indicators: {e}", exc_info=True)
-=======
-            logger.error(f"Error processing market data: {e}", exc_info=True)
->>>>>>> main
->>>>>>> 5f37e59b
+
             return None
     
     def _get_fred_data(self, series_id):
@@ -242,29 +118,20 @@
             response.raise_for_status()
             return response.json()['observations'][0]['value']
         except Exception as e:
-<<<<<<< HEAD
+
             logger.warning(f"MarketSentiment: Could not fetch FRED data for series {series_id}: {e}")
-=======
-            logger.warning(f"Could not fetch FRED data for series {series_id}: {e}")
->>>>>>> 5f37e59b
+
             return None
     
     def _calculate_market_sentiment(self, vix, sp500):
         """Calculate a composite market sentiment score (-1 to 1)."""
-<<<<<<< HEAD
+
         if len(vix) < 2:
             logger.warning(f"MarketSentiment._calculate_market_sentiment: VIX series has {len(vix)} points, less than 2 required for std dev. Returning 0.0.")
             return 0.0
         if len(sp500) < 20:
             logger.warning(f"MarketSentiment._calculate_market_sentiment: S&P500 series has {len(sp500)} points, less than 20 required for medium term trend. Returning 0.0.")
-=======
-<<<<<<< feature/enhanced-stock-prediction-v2
-        if len(vix) < 2:
-            logger.warning(f"_calculate_market_sentiment: VIX series has {len(vix)} points, less than 2 required for std dev. Returning 0.0.")
-            return 0.0
-        if len(sp500) < 20:
-            logger.warning(f"_calculate_market_sentiment: S&P500 series has {len(sp500)} points, less than 20 required for medium term trend. Returning 0.0.")
->>>>>>> 5f37e59b
+
             return 0.0
 
         try:
@@ -272,20 +139,16 @@
             vix_std_val = vix.std(ddof=0)
 
             if pd.isna(vix_std_val) or vix_std_val == 0:
-<<<<<<< HEAD
+
                 logger.warning("MarketSentiment._calculate_market_sentiment: VIX std is NaN or 0. Defaulting VIX component to neutral.")
-=======
-                logger.warning("_calculate_market_sentiment: VIX std is NaN or 0. Defaulting VIX component to neutral.")
->>>>>>> 5f37e59b
+
                 vix_component = 0.0
             else:
                 vix_norm = (vix.iloc[-1] - vix_mean_val) / vix_std_val
                 if pd.isna(vix_norm):
-<<<<<<< HEAD
+
                      logger.warning("MarketSentiment._calculate_market_sentiment: vix_norm is NaN after calculation. Defaulting VIX component.")
-=======
-                     logger.warning("_calculate_market_sentiment: vix_norm is NaN after calculation. Defaulting VIX component.")
->>>>>>> 5f37e59b
+
                      vix_component = 0.0
                 else:
                     vix_component = -np.tanh(vix_norm)
@@ -306,42 +169,9 @@
             )
 
             final_sentiment = max(-1.0, min(1.0, sentiment))
-<<<<<<< HEAD
+
             logger.debug(f"MarketSentiment._calculate_market_sentiment components: vix_comp={vix_component:.2f}, sp500_short_ret={sp500_short_return:.2f}, sp500_med_ret={sp500_medium_return:.2f}, final_sent={final_sentiment:.2f}")
             return final_sentiment
         except Exception as e:
             logger.error(f"MarketSentiment: Error in _calculate_market_sentiment calculation: {e}", exc_info=True)
             return 0.0
-=======
-            logger.debug(f"_calculate_market_sentiment components: vix_comp={vix_component:.2f}, sp500_short_ret={sp500_short_return:.2f}, sp500_med_ret={sp500_medium_return:.2f}, final_sent={final_sentiment:.2f}")
-            return final_sentiment
-        except Exception as e:
-            logger.error(f"Error in _calculate_market_sentiment calculation: {e}", exc_info=True)
-            return 0.0
-=======
-        # Ensure we have enough data points for these operations
-        if len(vix) < 1 or len(sp500) < 20: # Need at least 20 for sp500_medium, 1 for vix_norm
-            logger.warning(f"_calculate_market_sentiment: Not enough data. VIX len: {len(vix)}, S&P500 len: {len(sp500)}. Returning 0.")
-            return 0.0
-
-        # Normalize VIX (higher VIX = more fear)
-        # Use .iloc for robust positional access
-        vix_norm = (vix.iloc[-1] - vix.mean()) / vix.std()
-        vix_score = np.exp(-vix_norm)  # Invert so higher VIX = lower score
-        
-        # Calculate trend (recent returns)
-        # Use .iloc for robust positional access for slicing
-        sp500_short = sp500.iloc[-5:].pct_change().mean() * 100 if len(sp500) >= 5 else 0 # 5-day return
-        sp500_medium = sp500.iloc[-20:].pct_change().mean() * 100 if len(sp500) >= 20 else 0 # 20-day return
-        
-        # Combine factors (you can adjust weights)
-        sentiment = (
-            0.4 * vix_score + 
-            0.4 * np.tanh(sp500_short/5) +  # Scale returns
-            0.2 * np.tanh(sp500_medium/10)
-        )
-        
-        # Ensure score is between -1 and 1
-        return max(-1, min(1, sentiment))
->>>>>>> main
->>>>>>> 5f37e59b
