import pandas as pd
import os
import sys
from openai import OpenAI
from dotenv import load_dotenv
import logging

# Load environment variables
load_dotenv()

# Configure logging
os.makedirs('output/logs', exist_ok=True) # Changed path
log_format = '%(asctime)s - %(name)s - %(levelname)s - %(message)s'
logger = logging.getLogger(__name__)
logger.setLevel(logging.INFO)

file_handler = logging.FileHandler('output/logs/stock_predictor.log', mode='w') # Changed path
file_handler.setFormatter(logging.Formatter(log_format))
logger.addHandler(file_handler)

stream_handler = logging.StreamHandler()
stream_handler.setFormatter(logging.Formatter(log_format))
logger.addHandler(stream_handler)

# Check for OpenAI API Key
OPENAI_API_KEY = os.getenv("OPENAI_API_KEY")
# if not OPENAI_API_KEY: # Temporarily allowing to proceed without key for prompt verification
#     logger.error("OPENAI_API_KEY not found in .env file or environment variables.")
#     sys.exit(1)

def get_qualitative_market_sentiment():
    """
    Reads market_sentiment from ../data/predict_growth.csv and returns a qualitative description.
    This function is intended to be called from scripts within the 'scripts' directory.
    """
    # Construct path relative to this script's location (scripts/)
    current_dir = os.path.dirname(__file__)
    predict_growth_file = os.path.join(current_dir, '..', 'data', 'predict_growth.csv')

    try:
        df = pd.read_csv(predict_growth_file)
        if 'market_sentiment' not in df.columns:
            logger.warning(f"'market_sentiment' column not found in {predict_growth_file}.")
            return "Data not available"
        if df.empty:
            logger.warning(f"{predict_growth_file} is empty.")
            return "Data not available"

        # Assuming market_sentiment is the same for all rows, take from the first row.
        market_sentiment_value = df['market_sentiment'].iloc[0]

        if market_sentiment_value > 0.1:
            qualitative_sentiment = "Positive"
        elif market_sentiment_value < -0.1:
            qualitative_sentiment = "Negative"
        else:
            qualitative_sentiment = "Neutral"
        logger.info(f"Qualitative market sentiment from stock_predictor: {qualitative_sentiment} (Raw: {market_sentiment_value})")
        return qualitative_sentiment
    except FileNotFoundError:
        logger.error(f"Market sentiment data file not found at {predict_growth_file}.")
        return "Data not available"
    except Exception as e:
        logger.error(f"Error reading or processing market sentiment data in stock_predictor: {e}", exc_info=True)
        return "Data not available"

def generate_dynamic_prompt(user_query, top_companies_df, overall_market_sentiment_string):
    """
    Generates a dynamic prompt for the LLM based on user query, company data, and overall market sentiment.
    """
    prompt_lines = [
        "You are a stock analyst assistant. Analyze the provided company data in the context of the user's query and the stated overall market sentiment."
    ]
    prompt_lines.append(f"\nUser Query: \"{user_query}\"\n")
    prompt_lines.append(f"Overall Market Sentiment: {overall_market_sentiment_string}\n")

    prompt_lines.append("Company Data Context:")
    if top_companies_df.empty:
        prompt_lines.append("No specific company data is available from the latest pipeline run.")
    else:
        for _, row in top_companies_df.iterrows():
            macro_sentiment_val = row.get('macro_sentiment_score')
            macro_sentiment_str = f"{macro_sentiment_val:.2f}" if pd.notna(macro_sentiment_val) else "N/A"

            line = (
                f"- {row['company']}: Positive Sentiment={row['positive']:.2f}, Neutral Sentiment={row['neutral']:.2f}, "
                f"Negative Sentiment={row['negative']:.2f}, GrowthScore={row['growth_score']:.2f}, "
<<<<<<< HEAD
                f"MacroSentiment={macro_sentiment_str}, Sector={row['theme']}"
=======
                f"MacroSentiment={row['macro_sentiment_score']:.2f}, Sector={row['theme']}"
>>>>>>> db025224
            )
            # Check if 'predicted_close_price' column exists and the value is not NaN
            if 'predicted_close_price' in row and pd.notna(row['predicted_close_price']):
                line += f", LSTM Next Day Close: ${row['predicted_close_price']:.2f}"
            prompt_lines.append(line)

    prompt_lines.append("\n---") # Separator before instructions

    instructions = (
        "Your primary role is to answer the user's query by providing a detailed stock and sector analysis for 'tomorrow', "
        "using ONLY the provided 'Company Data Context' and 'Overall Market Sentiment'. Adhere strictly to these guidelines:\n\n"
        "**1. Sector Analysis (Tomorrow's Outlook):**\n"
        "   - Begin by identifying 2-3 sectors from the 'Company Data Context' that exhibit the most significant positive or "
        "     negative 'MacroSentiment score'.\n"
        "   - For each identified sector, explain what its 'MacroSentiment score' might imply for its potential performance "
        "     tomorrow. Relate this to the 'Overall Market Sentiment' (e.g., 'Strong positive sector sentiment in a generally "
        "     neutral market could indicate specific investor confidence in this area.').\n\n"
        "**2. Specific Stock Analysis (Tomorrow's Outlook):**\n"
        "   - After discussing sectors, focus on specific companies. Prioritize companies within the sectors you've just "
        "     analyzed or those directly relevant to the 'User Query'.\n"
        "   - For each highlighted stock, provide a brief outlook for tomorrow. Your justification MUST synthesize:\n"
        "       a. The stock's individual sentiment scores (Positive, Neutral, Negative).\n"
        "       b. Its 'GrowthScore'.\n"
        "       c. Its 'LSTM Next Day Close' prediction (mention what the predicted price suggests about potential movement, e.g., 'LSTM predicts a price of $X.XX, suggesting potential stability/uptrend/downtrend from current levels if known, or simply state the prediction').\n"
        "       d. The 'MacroSentiment score' of its sector.\n"
        "   - Clearly state if these indicators are generally aligned (e.g., 'all point positive'), conflicting (e.g., 'good sentiment but LSTM predicts a drop'), or if some data points are missing.\n"
        "   - Explain *why* these factors lead to your outlook for that stock.\n\n"
        "**3. Addressing the User Query:**\n"
        "   - Ensure your entire analysis is framed to comprehensively answer the 'User Query'.\n"
        "   - If the query is general (e.g., 'market outlook'), the above structured analysis serves as your response.\n"
        "   - If the query is about specific stocks or sectors, focus your detailed analysis on them, using the same multi-factor justification.\n\n"
        "**4. General Guidelines:**\n"
        "   - Base all predictions and analyses exclusively on the provided 'Company Data Context' and 'Overall Market Sentiment'.\n"
        "   - Do NOT use any external knowledge or real-time market data.\n"
        "   - When making an inference, clearly state it's derived from the provided dataset (e.g., 'Based on the growth score of X and positive sentiment...').\n"
        "   - Do NOT refuse to make a prediction if the user asks for one. Make the best possible interpretation grounded in the data, even if limited. Clearly state any limitations due to the data.\n"
        "   - If specific companies mentioned in the query are not in the 'Company Data Context', state that they are not in the current analysis dataset.\n"
        "   - If the 'Company Data Context' is empty, inform the user that no specific company data is available to perform the requested analysis."
    )
    prompt_lines.append("\nInstructions:\n" + instructions)
    return "\n".join(prompt_lines)

def get_openai_response(prompt_text):
    """
    Calls the OpenAI API with the given prompt and returns the response.
    """
    logger.info("\n📡 Querying OpenAI...\n")
    try:
        client = OpenAI(api_key=OPENAI_API_KEY)
        response = client.chat.completions.create(
            model="gpt-3.5-turbo",  # Or "gpt-4" if you have access
            messages=[
                {"role": "system", "content": "You are a stock analyst assistant."},
                {"role": "user", "content": prompt_text}
            ],
            temperature=0.7,
            max_tokens=600
        )
        result_text = response.choices[0].message.content
        logger.info(f"🔮 OpenAI Response:\n{result_text}")
        return result_text
    except Exception as e:
        logger.error(f"Error calling OpenAI API: {e}", exc_info=True)
        # Depending on desired behavior, could re-raise, return None, or a specific error message
        raise  # Re-raise for the main block to handle for now

def prepare_llm_context_data(top_n=25):
    """
    Loads, processes, and filters data to prepare the context for the LLM.
    Returns a tuple: (DataFrame of top N companies, qualitative market sentiment string).
    """
    logger.info("Loading data files for LLM context preparation...")
    # Construct paths relative to this script's location (scripts/)
    # Data files are expected to be in ../data/
    current_dir = os.path.dirname(__file__)
    data_files = {
        "company_df": os.path.join(current_dir, "..", "data", "company_sentiment_normalized.csv"),
        "growth_df": os.path.join(current_dir, "..", "data", "predict_growth.csv"),
        "macro_df": os.path.join(current_dir, "..", "data", "macro_sentiment.csv"),
        "mapping_df": os.path.join(current_dir, "..", "data", "nasdaq_top_companies.csv"),
    }
    lstm_predictions_df_path = os.path.join(current_dir, '..', 'data', 'lstm_daily_predictions.csv')
    dfs = {}

    try:
        for df_name, path in data_files.items():
            logger.debug(f"Loading {path}...")
            dfs[df_name] = pd.read_csv(path)

        try:
            logger.debug(f"Loading {lstm_predictions_df_path}...")
            dfs["lstm_df"] = pd.read_csv(lstm_predictions_df_path)
        except FileNotFoundError:
            logger.warning(f"LSTM predictions file not found at {lstm_predictions_df_path}. Creating empty DataFrame.")
            dfs["lstm_df"] = pd.DataFrame(columns=['stock_ticker', 'predicted_close_price'])

        logger.info("All data files loaded successfully (or handled if missing).")
    except FileNotFoundError as e:
        logger.error(f"Error loading data: {e}. Please ensure all prerequisite scripts have run.")
        raise  # Re-raise to be caught by the caller or main script
    except Exception as e:
        logger.error(f"An unexpected error occurred while loading data: {e}", exc_info=True)
        raise

    company_df = dfs["company_df"]
    growth_df = dfs["growth_df"]
    macro_df = dfs["macro_df"]
    mapping_df = dfs["mapping_df"]

    # === Clean column names ===
    logger.debug("Cleaning column names in mapping_df.")
    mapping_df.columns = [col.strip().replace("\xa0", " ") for col in mapping_df.columns] # More robust cleaning

    # === Macro mapping ===
    logger.debug("Creating theme and macro maps.")
    theme_map = dict(zip(mapping_df["Company"], mapping_df["GICS Sector"]))
    macro_map = dict(zip(macro_df["theme"], macro_df["macro_sentiment_score"]))

    # === Merge sentiment and growth ===
    logger.debug("Merging company sentiment and growth data.")
    df = pd.merge(company_df, growth_df, on="company", how="inner")

    # Add ticker symbol to df from mapping_df to be used as a key for LSTM predictions
    # Assuming the ticker column in nasdaq_top_companies.csv is 'Ticker'
    # Clean 'Company' names in mapping_df and 'company' in df for robust merging
    mapping_df['Company_clean'] = mapping_df['Company'].str.strip() # Assumes 'Company' exists
    df['company_clean'] = df['company'].str.strip()

    # Attempt to merge using 'Ticker' as the symbol column name from mapping_df
    # This assumes 'Ticker' is the correct column name in the CSV after cleaning.
    if 'Ticker' in mapping_df.columns and 'Company_clean' in mapping_df.columns:
        df = pd.merge(df, mapping_df[['Company_clean', 'Ticker']], left_on='company_clean', right_on='Company_clean', how='left')
    else:
        logger.warning("Could not find 'Ticker' or 'Company_clean' in mapping_df. Skipping addition of ticker symbols.")
        df['Ticker'] = pd.NA # Ensure 'Ticker' column exists for consistency, even if empty

    # Clean up columns added for merging
    df = df.drop(columns=['company_clean'])
    if 'Company_clean' in df.columns:
        df = df.drop(columns=['Company_clean'])

    # Merge LSTM predictions using the 'Ticker' column
    lstm_df = dfs["lstm_df"]
    if not lstm_df.empty and 'Ticker' in df.columns:
        lstm_df['stock_ticker_clean'] = lstm_df['stock_ticker'].str.strip()
        df = pd.merge(df, lstm_df[['stock_ticker_clean', 'predicted_close_price']], left_on='Ticker', right_on='stock_ticker_clean', how='left')
        if 'stock_ticker_clean' in df.columns:
            df = df.drop(columns=['stock_ticker_clean'])
    else:
        # Ensure the column exists even if no LSTM data or no Ticker to merge on
        df['predicted_close_price'] = pd.NA

    df["theme"] = df["company"].map(theme_map)
    df["macro_sentiment_score"] = df["theme"].map(macro_map).fillna(pd.NA) # Changed from .fillna(0)

    # === Adjust growth score ===
    logger.debug("Calculating adjusted growth score.")
    df["adjusted_growth_score"] = df["growth_score"].fillna(0) + df["macro_sentiment_score"] * 5

    # === Filter only top NASDAQ companies & remove NaN/zero scores ===
    logger.info("Filtering and selecting top companies...")
    nasdaq_companies = set(mapping_df["Company"].str.strip())
    df = df[df["company"].isin(nasdaq_companies)]
    df = df[df["growth_score"].notnull() & (df["growth_score"] != 0)]

    # === Select top companies ===
    top_companies_df = df.sort_values(by="adjusted_growth_score", ascending=False).head(top_n)

    if top_companies_df.empty:
        logger.warning("No companies found after filtering and ranking. LLM context will be empty.")
    else:
        logger.info(f"Selected {len(top_companies_df)} top companies for LLM context.")
        logger.debug(f"Top companies details for LLM:\n{top_companies_df.to_string()}")

    # Get the overall market sentiment string
    market_sentiment_str = get_qualitative_market_sentiment()
    logger.info(f"Overall market sentiment for LLM context: {market_sentiment_str}")

    return top_companies_df, market_sentiment_str

# === Main script execution starts here ===
if __name__ == "__main__":
    try:
        top_companies_df, market_sentiment_str = prepare_llm_context_data(top_n=25) # Adjusted to unpack two values

        if top_companies_df.empty:
            logger.warning("Pipeline did not identify any top companies based on current data. LLM will have limited context.")
            # Continue with an empty DataFrame, generate_dynamic_prompt will handle it.

        logger.info(f"Main test: Overall market sentiment: {market_sentiment_str}")

        # Sample user query for testing
<<<<<<< HEAD
        sample_user_query = "What's the market outlook for tomorrow? Highlight key sectors and specific stocks to watch, considering all available data."
        # sample_user_query = "What's the outlook for tech stocks like MSFT and GOOGL for tomorrow?"
=======
        # sample_user_query = "What is the overall market outlook for tomorrow? Which sectors and stocks should I watch?"
        sample_user_query = "What's the outlook for tech stocks like MSFT and GOOGL for tomorrow?"
>>>>>>> db025224
        # sample_user_query = "Any news on semiconductor stocks?"
        logger.info(f"Using sample user query: \"{sample_user_query}\"")

        # Generate the dynamic prompt
        # Note: generate_dynamic_prompt currently only takes top_companies_df.
        # If market_sentiment_str needs to be part of the prompt directly,
        # that function would need to be updated. For now, it's just logged here.
        dynamic_prompt = generate_dynamic_prompt(sample_user_query, top_companies_df, market_sentiment_str)
        logger.info("Generated Dynamic Prompt:")
        logger.info(dynamic_prompt) # Using logger.info for multiline, could also just print

        if not OPENAI_API_KEY:
            logger.warning("OPENAI_API_KEY not found. Skipping OpenAI API call and output file generation.")
            sys.exit(0) # Exit gracefully after printing prompt

        # Get OpenAI response
        llm_response = get_openai_response(dynamic_prompt)

        # Log and print the response (already logged in get_openai_response)
        print("\nLLM Full Response:")
        print(llm_response)

        # Save result (optional for this testing phase, but kept for consistency)
        output_dir = "output"
        output_file = os.path.join(output_dir, "gpt_prediction_dynamic.txt") # New file for dynamic
        logger.info(f"Saving LLM response to {output_file}...")
        os.makedirs(output_dir, exist_ok=True)
        with open(output_file, "w", encoding="utf-8") as f:
            f.write(llm_response)
        logger.info(f"💾 LLM response saved to → {output_file}")

    except FileNotFoundError as e:
        logger.error(f"A required data file was not found during context preparation: {e}. Cannot proceed with LLM query.")
        sys.exit(1)
    except Exception as e: # Catch exceptions from get_openai_response or other issues
        logger.error(f"An unexpected error occurred in the main script: {e}", exc_info=True)
        sys.exit(1)

    logger.info("✅ Done!")<|MERGE_RESOLUTION|>--- conflicted
+++ resolved
@@ -85,11 +85,8 @@
             line = (
                 f"- {row['company']}: Positive Sentiment={row['positive']:.2f}, Neutral Sentiment={row['neutral']:.2f}, "
                 f"Negative Sentiment={row['negative']:.2f}, GrowthScore={row['growth_score']:.2f}, "
-<<<<<<< HEAD
+
                 f"MacroSentiment={macro_sentiment_str}, Sector={row['theme']}"
-=======
-                f"MacroSentiment={row['macro_sentiment_score']:.2f}, Sector={row['theme']}"
->>>>>>> db025224
             )
             # Check if 'predicted_close_price' column exists and the value is not NaN
             if 'predicted_close_price' in row and pd.notna(row['predicted_close_price']):
@@ -282,13 +279,9 @@
         logger.info(f"Main test: Overall market sentiment: {market_sentiment_str}")
 
         # Sample user query for testing
-<<<<<<< HEAD
+
         sample_user_query = "What's the market outlook for tomorrow? Highlight key sectors and specific stocks to watch, considering all available data."
-        # sample_user_query = "What's the outlook for tech stocks like MSFT and GOOGL for tomorrow?"
-=======
-        # sample_user_query = "What is the overall market outlook for tomorrow? Which sectors and stocks should I watch?"
-        sample_user_query = "What's the outlook for tech stocks like MSFT and GOOGL for tomorrow?"
->>>>>>> db025224
+
         # sample_user_query = "Any news on semiconductor stocks?"
         logger.info(f"Using sample user query: \"{sample_user_query}\"")
 
