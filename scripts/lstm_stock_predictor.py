--- conflicted
+++ resolved
@@ -182,11 +182,10 @@
 
 
 if __name__ == "__main__":
-<<<<<<< HEAD
+
     target_stocks = ['AAPL', 'MSFT', 'GOOGL', 'AMZN', 'NVDA', 'ENPH'] # Expanded list
-=======
-    target_stocks = ['AAPL', 'MSFT', 'GOOGL'] # Example list
->>>>>>> db025224
+
+
     all_predictions_data = []
     sequence_length = 60  # Define sequence length
 
